--- conflicted
+++ resolved
@@ -128,11 +128,7 @@
             messages.add(mVerbForSays);
         }
         for (Message message : messageList) {
-<<<<<<< HEAD
-            if (message.getSenderPerson() != previousSender) {
-=======
             if (!message.getSenderPerson().equals(previousSender)) {
->>>>>>> 574f63aa
                 messages.add(message.getSenderPerson().getName());
                 messages.add(mVerbForSays);
                 previousSender = message.getSenderPerson();
